--- conflicted
+++ resolved
@@ -127,13 +127,8 @@
     return (
 			<div className='flex bg-[#F4F4F5] min-h-screen'>
 				<div className='flex flex-col flex-1 overflow-hidden ml-[60px]'>
-<<<<<<< HEAD
 					<header className='bg-white h-[60px] flex items-center px-[14px] z-10'>
 						<span className='pagename-font'>Дашборд</span>
-=======
-					<header className="bg-white h-[60px] w-full flex items-center px-[74px] fixed top-0 left-0 z-[300]">
-						<span className='font-bold text-black text-[24px]'>Дашборд</span>
->>>>>>> 37ce6992
 
 						<div className='ml-auto flex items-center gap-4'>
 							<div className='relative'>
