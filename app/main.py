# app/main.py
from __future__ import annotations

import asyncio
from contextlib import suppress

from fastapi import FastAPI
from fastapi.middleware.cors import CORSMiddleware

from app.core.config import settings
from app.api.v1 import api_router
from app.api.routers import ws as ws_router
<<<<<<< HEAD
from threading import Thread
import asyncio
from app.robot_emulator.emulator import run_robot_watcher 
from app.ws.ws_manager import robot_events_broadcaster 
from app.ws.products_events import continuous_product_snapshot_streamer
from app.ws.battery_events import continuous_robot_avg_streamer
from app.ws.inventory_scans_streamer import continuous_inventory_scans_streamer
from app.ws.inventory_critical_streamer import continuous_inventory_critical_streamer
from app.ws.inventory_status import continuous_inventory_status_avg_streamer
from app.ws.robot_status_count_streamer import continuous_robot_status_count_streamer
from app.ws.robot_activity_streamer import continuous_robot_activity_history_streamer
from app.api.routers import operations
from app.api.routers import reports
=======

# Новое: loop-local EventBus через фабрику + форвардер в WS
from app.events.bus import get_bus_for_current_loop, close_bus_for_current_loop
from app.ws.redis_forwarder import start_redis_forwarder
>>>>>>> 3a813dcf

app = FastAPI(title=settings.APP_NAME)

app.add_middleware(
    CORSMiddleware,
    allow_origins=settings.CORS_ORIGINS,
    allow_credentials=True,
    allow_origin_regex=".*",
    allow_methods=["*"],
    allow_headers=["*"],
)

# HTTP и WS роутеры
app.include_router(api_router, prefix=settings.API_V1_PREFIX)
app.include_router(ws_router.router, prefix="/api")

# Держим ссылку на фон.таску форвардера, чтобы корректно её останавливать
_redis_forwarder_task: asyncio.Task | None = None


<<<<<<< HEAD
app.include_router(operations.router)
app.include_router(reports.router)

# Запускаем асинхронный watcher в фоне.
=======
>>>>>>> 3a813dcf
@app.on_event("startup")
async def _startup() -> None:
    # Инициализируем Bus для ТЕКУЩЕГО loop'а (это же и connect)
    await get_bus_for_current_loop()

    # Стартуем форвардер: Redis (Pub/Sub) → WS-подписчики
    global _redis_forwarder_task
    _redis_forwarder_task = asyncio.create_task(start_redis_forwarder())
    print("🌐 API started. Redis→WS forwarder is running.")


@app.on_event("shutdown")
async def _shutdown() -> None:
    # Останавливаем форвардер
    global _redis_forwarder_task
    if _redis_forwarder_task:
        _redis_forwarder_task.cancel()
        with suppress(asyncio.CancelledError):
            await _redis_forwarder_task
        _redis_forwarder_task = None

    # Закрываем loop-local Bus
    await close_bus_for_current_loop()
    print("🛑 API stopped. Redis connection closed.")<|MERGE_RESOLUTION|>--- conflicted
+++ resolved
@@ -10,7 +10,6 @@
 from app.core.config import settings
 from app.api.v1 import api_router
 from app.api.routers import ws as ws_router
-<<<<<<< HEAD
 from threading import Thread
 import asyncio
 from app.robot_emulator.emulator import run_robot_watcher 
@@ -24,12 +23,8 @@
 from app.ws.robot_activity_streamer import continuous_robot_activity_history_streamer
 from app.api.routers import operations
 from app.api.routers import reports
-=======
-
-# Новое: loop-local EventBus через фабрику + форвардер в WS
 from app.events.bus import get_bus_for_current_loop, close_bus_for_current_loop
 from app.ws.redis_forwarder import start_redis_forwarder
->>>>>>> 3a813dcf
 
 app = FastAPI(title=settings.APP_NAME)
 
@@ -44,19 +39,15 @@
 
 # HTTP и WS роутеры
 app.include_router(api_router, prefix=settings.API_V1_PREFIX)
-app.include_router(ws_router.router, prefix="/api")
+app.include_router(ws_router.router, prefix="/api") 
+
+app.include_router(operations.router)
+app.include_router(reports.router)
 
 # Держим ссылку на фон.таску форвардера, чтобы корректно её останавливать
 _redis_forwarder_task: asyncio.Task | None = None
 
 
-<<<<<<< HEAD
-app.include_router(operations.router)
-app.include_router(reports.router)
-
-# Запускаем асинхронный watcher в фоне.
-=======
->>>>>>> 3a813dcf
 @app.on_event("startup")
 async def _startup() -> None:
     # Инициализируем Bus для ТЕКУЩЕГО loop'а (это же и connect)
