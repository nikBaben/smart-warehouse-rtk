--- conflicted
+++ resolved
@@ -24,13 +24,9 @@
   "python-keycloak>=5.0.0",
   "python-multipart>=0.0.6",
   "websockets>=12.0",
-<<<<<<< HEAD
-    "pandas>=2.0.0",
-=======
   "redis>=5.0",
   "pandas>=2.0.0",
   "openpyxl>=3.1.0",
->>>>>>> 3a813dcf
   "xlsxwriter>=3.1.0",
   "reportlab>=4.0.0"
 ]
